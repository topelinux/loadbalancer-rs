--- conflicted
+++ resolved
@@ -59,14 +59,10 @@
         {
             let mut listeners_by_addr = self.listeners
                 .iter_mut()
-<<<<<<< HEAD
-                .map(|l| (l.listen_addr, l))
-=======
                 .map(|l| {
                          println!("in listeners iter");
                          (l.listen_addr, l)
                      })
->>>>>>> 66aee3bb
                 .collect::<HashMap<SocketAddr, &mut Listener>>();
 
             for (_, frontend) in frontends {
